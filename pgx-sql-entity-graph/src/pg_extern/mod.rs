/*
Portions Copyright 2019-2021 ZomboDB, LLC.
Portions Copyright 2021-2022 Technology Concepts & Design, Inc. <support@tcdi.com>

All rights reserved.

Use of this source code is governed by the MIT license that can be found in the LICENSE file.
*/

/*!

`#[pg_extern]` related macro expansion for Rust to SQL translation

> Like all of the [`sql_entity_graph`][crate::pgx_sql_entity_graph] APIs, this is considered **internal**
to the `pgx` framework and very subject to change between versions. While you may use this, please do it with caution.

*/
mod argument;
mod attribute;
pub mod entity;
mod operator;
mod returning;
mod search_path;

pub use argument::PgExternArgument;
pub use operator::PgOperator;
pub use returning::NameMacro;

use crate::ToSqlConfig;
use attribute::Attribute;
use operator::{PgxOperatorAttributeWithIdent, PgxOperatorOpName};
use search_path::SearchPathList;

use crate::enrich::CodeEnrichment;
use crate::enrich::ToEntityGraphTokens;
use crate::enrich::ToRustCodeTokens;
use crate::lifetimes::staticize_lifetimes;
use proc_macro2::{Ident, Span, TokenStream as TokenStream2};
use quote::{quote, quote_spanned, ToTokens};
use syn::parse::{Parse, ParseStream, Parser};
use syn::punctuated::Punctuated;
use syn::spanned::Spanned;
use syn::{Meta, Token};

use self::returning::Returning;

use super::UsedType;

/// A parsed `#[pg_extern]` item.
///
/// It should be used with [`syn::parse::Parse`] functions.
///
/// Using [`quote::ToTokens`] will output the declaration for a [`PgExternEntity`][crate::PgExternEntity].
///
/// ```rust
/// use syn::{Macro, parse::Parse, parse_quote, parse};
/// use quote::{quote, ToTokens};
/// use pgx_sql_entity_graph::PgExtern;
///
/// # fn main() -> eyre::Result<()> {
/// use pgx_sql_entity_graph::CodeEnrichment;
/// let parsed: CodeEnrichment<PgExtern> = parse_quote! {
///     fn example(x: Option<str>) -> Option<&'a str> {
///         unimplemented!()
///     }
/// };
/// let sql_graph_entity_tokens = parsed.to_token_stream();
/// # Ok(())
/// # }
/// ```
#[derive(Debug, Clone)]
pub struct PgExtern {
    attrs: Vec<Attribute>,
    func: syn::ItemFn,
    to_sql_config: ToSqlConfig,
    operator: Option<PgOperator>,
    search_path: Option<SearchPathList>,
    inputs: Vec<PgExternArgument>,
    input_types: Vec<syn::Type>,
    returns: Returning,
}

impl PgExtern {
    pub fn new(attr: TokenStream2, item: TokenStream2) -> Result<CodeEnrichment<Self>, syn::Error> {
        let mut attrs = Vec::new();
        let mut to_sql_config: Option<ToSqlConfig> = None;

        let parser = Punctuated::<Attribute, Token![,]>::parse_terminated;
        let punctuated_attrs = parser.parse2(attr)?;
        for pair in punctuated_attrs.into_pairs() {
            match pair.into_value() {
                Attribute::Sql(config) => {
                    to_sql_config.get_or_insert(config);
                }
                attr => {
                    attrs.push(attr);
                }
            }
        }

        let mut to_sql_config = to_sql_config.unwrap_or_default();

        let func = syn::parse2::<syn::ItemFn>(item)?;

        if let Some(ref mut content) = to_sql_config.content {
            let value = content.value();
            let updated_value = value
                .replace("@FUNCTION_NAME@", &*(func.sig.ident.to_string() + "_wrapper"))
                + "\n";
            *content = syn::LitStr::new(&updated_value, Span::call_site());
        }

        if !to_sql_config.overrides_default() {
            crate::ident_is_acceptable_to_postgres(&func.sig.ident)?;
        }
        let operator = Self::operator(&func)?;
        let search_path = Self::search_path(&func)?;
        let inputs = Self::inputs(&func)?;
        let input_types = Self::input_types(&func)?;
        let returns = Returning::try_from(&func.sig.output)?;
        Ok(CodeEnrichment(Self {
            attrs,
            func,
            to_sql_config,
            operator,
            search_path,
            inputs,
            input_types,
            returns,
        }))
    }

    fn input_types(func: &syn::ItemFn) -> syn::Result<Vec<syn::Type>> {
        func.sig
            .inputs
            .iter()
            .filter_map(|v| -> Option<syn::Result<syn::Type>> {
                match v {
                    syn::FnArg::Receiver(_) => None,
                    syn::FnArg::Typed(pat_ty) => {
                        let static_ty = pat_ty.ty.clone();
                        let mut static_ty = match UsedType::new(*static_ty) {
                            Ok(v) => v.resolved_ty,
                            Err(e) => return Some(Err(e)),
                        };
                        staticize_lifetimes(&mut static_ty);
                        Some(Ok(static_ty))
                    }
                }
            })
            .collect()
    }

    fn name(&self) -> String {
        self.attrs
            .iter()
            .find_map(|a| match a {
                Attribute::Name(name) => Some(name.value()),
                _ => None,
            })
            .unwrap_or_else(|| self.func.sig.ident.to_string())
    }

    fn schema(&self) -> Option<String> {
        self.attrs.iter().find_map(|a| match a {
            Attribute::Schema(name) => Some(name.value()),
            _ => None,
        })
    }

    pub fn extern_attrs(&self) -> &[Attribute] {
        self.attrs.as_slice()
    }

    fn overridden(&self) -> Option<syn::LitStr> {
        let mut span = None;
        let mut retval = None;
        let mut in_commented_sql_block = false;
        for attr in &self.func.attrs {
            let meta = attr.parse_meta().ok();
            if let Some(meta) = meta {
                if meta.path().is_ident("doc") {
                    let content = match meta {
                        Meta::Path(_) | Meta::List(_) => continue,
                        Meta::NameValue(mnv) => mnv,
                    };
                    if let syn::Lit::Str(ref inner) = content.lit {
                        span.get_or_insert(content.lit.span());
                        if !in_commented_sql_block && inner.value().trim() == "```pgxsql" {
                            in_commented_sql_block = true;
                        } else if in_commented_sql_block && inner.value().trim() == "```" {
                            in_commented_sql_block = false;
                        } else if in_commented_sql_block {
                            let sql = retval.get_or_insert_with(String::default);
                            let line = inner.value().trim_start().replace(
                                "@FUNCTION_NAME@",
                                &*(self.func.sig.ident.to_string() + "_wrapper"),
                            ) + "\n";
                            sql.push_str(&*line);
                        }
                    }
                }
            }
        }
        retval.map(|s| syn::LitStr::new(s.as_ref(), span.unwrap()))
    }

    fn operator(func: &syn::ItemFn) -> syn::Result<Option<PgOperator>> {
        let mut skel = Option::<PgOperator>::default();
        for attr in &func.attrs {
            let last_segment = attr.path.segments.last().unwrap();
            match last_segment.ident.to_string().as_str() {
                "opname" => {
                    let attr: PgxOperatorOpName = syn::parse2(attr.tokens.clone())?;
                    skel.get_or_insert_with(Default::default).opname.get_or_insert(attr);
                }
                "commutator" => {
                    let attr: PgxOperatorAttributeWithIdent = syn::parse2(attr.tokens.clone())?;
                    skel.get_or_insert_with(Default::default).commutator.get_or_insert(attr);
                }
                "negator" => {
                    let attr: PgxOperatorAttributeWithIdent = syn::parse2(attr.tokens.clone())?;
                    skel.get_or_insert_with(Default::default).negator.get_or_insert(attr);
                }
                "join" => {
                    let attr: PgxOperatorAttributeWithIdent = syn::parse2(attr.tokens.clone())?;
                    skel.get_or_insert_with(Default::default).join.get_or_insert(attr);
                }
                "restrict" => {
                    let attr: PgxOperatorAttributeWithIdent = syn::parse2(attr.tokens.clone())?;
                    skel.get_or_insert_with(Default::default).restrict.get_or_insert(attr);
                }
                "hashes" => {
                    skel.get_or_insert_with(Default::default).hashes = true;
                }
                "merges" => {
                    skel.get_or_insert_with(Default::default).merges = true;
                }
                _ => (),
            }
        }
        Ok(skel)
    }

    fn search_path(func: &syn::ItemFn) -> syn::Result<Option<SearchPathList>> {
        func.attrs
            .iter()
            .find(|f| {
                f.path
                    .segments
                    .first()
                    .map(|f| f.ident == Ident::new("search_path", Span::call_site()))
                    .unwrap_or_default()
            })
            .map(|attr| attr.parse_args::<SearchPathList>())
            .transpose()
    }

    fn inputs(func: &syn::ItemFn) -> syn::Result<Vec<PgExternArgument>> {
        let mut args = Vec::default();
        for input in &func.sig.inputs {
            let arg = PgExternArgument::build(input.clone())?;
            args.push(arg);
        }
        Ok(args)
    }

    fn entity_tokens(&self) -> TokenStream2 {
        let ident = &self.func.sig.ident;
        let name = self.name();
        let unsafety = &self.func.sig.unsafety;
        let schema = self.schema();
        let schema_iter = schema.iter();
        let extern_attrs = self
            .attrs
            .iter()
            .map(|attr| attr.to_sql_entity_graph_tokens())
            .collect::<Punctuated<_, Token![,]>>();
        let search_path = self.search_path.clone().into_iter();
        let inputs = &self.inputs;
        let inputs_iter = inputs.iter().map(|v| v.entity_tokens());

        let input_types = self.input_types.iter().cloned();

        let returns = &self.returns;

        let return_type = match &self.func.sig.output {
            syn::ReturnType::Default => None,
            syn::ReturnType::Type(arrow, ty) => {
                let mut static_ty = ty.clone();
                staticize_lifetimes(&mut static_ty);
                Some(syn::ReturnType::Type(*arrow, static_ty))
            }
        };

        let operator = self.operator.clone().into_iter();
        let to_sql_config = match self.overridden() {
            None => self.to_sql_config.clone(),
            Some(content) => {
                let mut config = self.to_sql_config.clone();
                config.content = Some(content);
                config
            }
        };

        let sql_graph_entity_fn_name =
            syn::Ident::new(&format!("__pgx_internals_fn_{}", ident), Span::call_site());
        quote_spanned! { self.func.sig.span() =>
            #[no_mangle]
            #[doc(hidden)]
            pub extern "Rust" fn  #sql_graph_entity_fn_name() -> ::pgx::pgx_sql_entity_graph::SqlGraphEntity {
                extern crate alloc;
                #[allow(unused_imports)]
                use alloc::{vec, vec::Vec};
                type FunctionPointer = #unsafety fn(#( #input_types ),*) #return_type;
                let metadata: FunctionPointer = #ident;
                let submission = ::pgx::pgx_sql_entity_graph::PgExternEntity {
                    name: #name,
                    unaliased_name: stringify!(#ident),
                    module_path: core::module_path!(),
                    full_path: concat!(core::module_path!(), "::", stringify!(#ident)),
                    metadata: ::pgx::pgx_sql_entity_graph::metadata::FunctionMetadata::entity(&metadata),
                    fn_args: vec![#(#inputs_iter),*],
                    fn_return: #returns,
                    #[allow(clippy::or_fun_call)]
                    schema: None #( .unwrap_or_else(|| Some(#schema_iter)) )*,
                    file: file!(),
                    line: line!(),
                    extern_attrs: vec![#extern_attrs],
                    #[allow(clippy::or_fun_call)]
                    search_path: None #( .unwrap_or_else(|| Some(vec![#search_path])) )*,
                    #[allow(clippy::or_fun_call)]
                    operator: None #( .unwrap_or_else(|| Some(#operator)) )*,
                    to_sql_config: #to_sql_config,
                };
                ::pgx::pgx_sql_entity_graph::SqlGraphEntity::Function(submission)
            }
        }
    }

    fn finfo_tokens(&self) -> TokenStream2 {
        let finfo_name = syn::Ident::new(
            &format!("pg_finfo_{}_wrapper", self.func.sig.ident),
            Span::call_site(),
        );
        quote_spanned! { self.func.sig.span() =>
            #[no_mangle]
            #[doc(hidden)]
            pub extern "C" fn #finfo_name() -> &'static ::pgx::pg_sys::Pg_finfo_record {
                const V1_API: ::pgx::pg_sys::Pg_finfo_record = ::pgx::pg_sys::Pg_finfo_record { api_version: 1 };
                &V1_API
            }
        }
    }

    pub fn wrapper_func(&self) -> TokenStream2 {
        let func_name = &self.func.sig.ident;
        let func_name_wrapper = Ident::new(
            &format!("{}_wrapper", &self.func.sig.ident.to_string()),
            self.func.sig.ident.span(),
        );
        let func_generics = &self.func.sig.generics;
        let is_raw = self.extern_attrs().contains(&Attribute::Raw);
        // We use a `_` prefix to make functions with no args more satisfied during linting.
        let fcinfo_ident = syn::Ident::new("_fcinfo", self.func.sig.ident.span());

        let args = &self.inputs;
        let arg_pats = args
            .iter()
            .map(|v| syn::Ident::new(&format!("{}_", &v.pat), self.func.sig.span()))
            .collect::<Vec<_>>();
        let arg_fetches = args.iter().enumerate().map(|(idx, arg)| {
            let pat = &arg_pats[idx];
            let resolved_ty = &arg.used_ty.resolved_ty;
            if arg.used_ty.resolved_ty.to_token_stream().to_string() == quote!(pgx::pg_sys::FunctionCallInfo).to_token_stream().to_string()
                || arg.used_ty.resolved_ty.to_token_stream().to_string() == quote!(pg_sys::FunctionCallInfo).to_token_stream().to_string()
                || arg.used_ty.resolved_ty.to_token_stream().to_string() == quote!(::pgx::pg_sys::FunctionCallInfo).to_token_stream().to_string()
            {
                quote_spanned! {pat.span()=>
                    let #pat = #fcinfo_ident;
                }
            } else if arg.used_ty.resolved_ty.to_token_stream().to_string() == quote!(()).to_token_stream().to_string() {
                quote_spanned! {pat.span()=>
                    debug_assert!(::pgx::fcinfo::pg_getarg::<()>(#fcinfo_ident, #idx).is_none(), "A `()` argument should always recieve `NULL`");
                    let #pat = ();
                }
            } else {
                match (is_raw, &arg.used_ty.optional) {
                    (true, None) | (true, Some(_)) => quote_spanned! { pat.span() =>
                        let #pat = ::pgx::fcinfo::pg_getarg_datum_raw(#fcinfo_ident, #idx) as #resolved_ty;
                    },
                    (false, None) => quote_spanned! { pat.span() =>
                        let #pat = ::pgx::fcinfo::pg_getarg::<#resolved_ty>(#fcinfo_ident, #idx).unwrap_or_else(|| panic!("{} is null", stringify!{#pat}));
                    },
                    (false, Some(inner)) => quote_spanned! { pat.span() =>
                        let #pat = ::pgx::fcinfo::pg_getarg::<#inner>(#fcinfo_ident, #idx);
                    },
                }
            }
        });

        match &self.returns {
            Returning::None => quote_spanned! { self.func.sig.span() =>
<<<<<<< HEAD
                #[no_mangle]
                #[doc(hidden)]
                #[pg_guard]
                pub unsafe extern "C" fn #func_name_wrapper #func_generics(#fcinfo_ident: ::pgx::pg_sys::FunctionCallInfo) {
                    #(
                        #arg_fetches
                    )*
=======
                    #[no_mangle]
                    #[doc(hidden)]
                    #[::pgx::pgx_macros::pg_guard]
                    pub unsafe extern "C" fn #func_name_wrapper #func_generics(#fcinfo_ident: ::pgx::pg_sys::FunctionCallInfo) {
                        #(
                            #arg_fetches
                        )*
>>>>>>> e1e75c55

                    #[allow(unused_unsafe)] // unwrapped fn might be unsafe
                    unsafe { #func_name(#(#arg_pats),*) }
                }
            },
            Returning::Type(retval_ty) => {
                let result_ident = syn::Ident::new("result", self.func.sig.span());
                let retval_transform = if retval_ty.resolved_ty == syn::parse_quote!(()) {
                    quote_spanned! { self.func.sig.output.span() =>
                       ::pgx::fcinfo::pg_return_void()
                    }
                } else if retval_ty.resolved_ty == syn::parse_quote!(pg_sys::Datum)
                    || retval_ty.resolved_ty == syn::parse_quote!(pgx::pg_sys::Datum)
                    || retval_ty.resolved_ty == syn::parse_quote!(::pgx::pg_sys::Datum)
                {
                    quote_spanned! { self.func.sig.output.span() =>
                       #result_ident
                    }
                } else if retval_ty.optional.is_some() {
                    quote_spanned! { self.func.sig.output.span() =>
                        match #result_ident {
                            Some(result) => {
                                ::pgx::datum::IntoDatum::into_datum(result).unwrap_or_else(|| panic!("returned Option<T> was NULL"))
                            },
                            None => ::pgx::fcinfo::pg_return_null(#fcinfo_ident)
                        }
                    }
                } else {
                    quote_spanned! { self.func.sig.output.span() =>
                        ::pgx::datum::IntoDatum::into_datum(#result_ident).unwrap_or_else(|| panic!("returned Datum was NULL"))
                    }
                };

                quote_spanned! { self.func.sig.span() =>
                    #[no_mangle]
                    #[doc(hidden)]
                    #[::pgx::pgx_macros::pg_guard]
                    pub unsafe extern "C" fn #func_name_wrapper #func_generics(#fcinfo_ident: ::pgx::pg_sys::FunctionCallInfo) -> ::pgx::pg_sys::Datum {
                        #(
                            #arg_fetches
                        )*

                        #[allow(unused_unsafe)] // unwrapped fn might be unsafe
                        let #result_ident = unsafe { #func_name(#(#arg_pats),*) };

                        #retval_transform
                    }
                }
            }
            Returning::SetOf { ty: retval_ty, optional } => {
                let result_ident = syn::Ident::new("result", self.func.sig.span());
                let retval_ty_resolved = &retval_ty.original_ty;
                let result_handler = if *optional {
                    // don't need unsafe annotations because of the larger unsafe block coming up
                    quote_spanned! { self.func.sig.span() =>
                        #func_name(#(#arg_pats),*)
                    }
                } else {
                    quote_spanned! { self.func.sig.span() =>
                        Some(#func_name(#(#arg_pats),*))
                    }
                };

                quote_spanned! { self.func.sig.span() =>
                    #[no_mangle]
                    #[doc(hidden)]
                    #[::pgx::pgx_macros::pg_guard]
                    #[warn(unsafe_op_in_unsafe_fn)]
                    pub unsafe extern "C" fn #func_name_wrapper #func_generics(#fcinfo_ident: ::pgx::pg_sys::FunctionCallInfo) -> ::pgx::pg_sys::Datum {
                        struct IteratorHolder<'__pgx_internal_lifetime, T: std::panic::UnwindSafe + std::panic::RefUnwindSafe> {
                            iter: *mut ::pgx::iter::SetOfIterator<'__pgx_internal_lifetime, T>,
                        }

                        let mut funcctx: ::pgx::pgbox::PgBox<::pgx::pg_sys::FuncCallContext>;
                        let mut iterator_holder: ::pgx::pgbox::PgBox<IteratorHolder<#retval_ty_resolved>>;

                        unsafe {
                            if ::pgx::fcinfo::srf_is_first_call(#fcinfo_ident) {
                                funcctx = ::pgx::fcinfo::srf_first_call_init(#fcinfo_ident);
                                funcctx.user_fctx = ::pgx::memcxt::PgMemoryContexts::For(funcctx.multi_call_memory_ctx).palloc_struct::<IteratorHolder<#retval_ty_resolved>>() as *mut ::core::ffi::c_void;
                                iterator_holder = ::pgx::pgbox::PgBox::from_pg(funcctx.user_fctx as *mut IteratorHolder<#retval_ty_resolved>);

                                // function arguments need to be "fetched" while in the function call's
                                // multi-call-memory-context to ensure that any detoasted datums will
                                // live long enough for the SRF to use them over each call
                                let #result_ident = match ::pgx::memcxt::PgMemoryContexts::For(funcctx.multi_call_memory_ctx).switch_to(|_| {
                                    #( #arg_fetches )*
                                    #result_handler
                                }) {
                                    Some(result) => result,
                                    None => {
                                        ::pgx::fcinfo::srf_return_done(#fcinfo_ident, &mut funcctx);
                                        return ::pgx::fcinfo::pg_return_null(#fcinfo_ident)
                                    }
                                };

                                iterator_holder.iter = ::pgx::memcxt::PgMemoryContexts::For(funcctx.multi_call_memory_ctx).leak_trivial_alloc(result);
                            }

                            funcctx = ::pgx::fcinfo::srf_per_call_setup(#fcinfo_ident);
                            iterator_holder = ::pgx::pgbox::PgBox::from_pg(funcctx.user_fctx as *mut IteratorHolder<#retval_ty_resolved>);
                        }

                        // SAFETY: should have been set up correctly on this or previous call
                        let mut iter = unsafe { Box::from_raw(iterator_holder.iter) };
                        match iter.next() {
                            Some(result) => {
                                // we need to leak the boxed iterator so that it's not freed by Rust and we can
                                // continue to use it
                                Box::leak(iter);

                                // SAFETY: what is an srf if it does not return?
                                unsafe { ::pgx::fcinfo::srf_return_next(#fcinfo_ident, &mut funcctx) };
                                match ::pgx::datum::IntoDatum::into_datum(result) {
                                    Some(datum) => datum,
                                    None => ::pgx::fcinfo::pg_return_null(#fcinfo_ident),
                                }
                            },
                            None => {
                                // leak the iterator here too, even tho we're done, b/c our MemoryContextCallback
                                // function is going to properly drop it for us
                                Box::leak(iter);

                                // SAFETY: seem to be finished
                                unsafe { ::pgx::fcinfo::srf_return_done(#fcinfo_ident, &mut funcctx) };
                                ::pgx::fcinfo::pg_return_null(#fcinfo_ident)
                            },
                        }
                    }
                }
            }
            Returning::Iterated { tys: retval_tys, optional } => {
                let result_ident = syn::Ident::new("result", self.func.sig.span());
                let funcctx_ident = syn::Ident::new("funcctx", self.func.sig.span());
                let retval_tys_resolved = retval_tys.iter().map(|v| &v.used_ty.resolved_ty);
                let retval_tys_tuple = quote! { (#(#retval_tys_resolved,)*) };

                let retval_tuple_indexes = (0..retval_tys.len()).map(syn::Index::from);
                let retval_tuple_len = retval_tuple_indexes.len();
                let create_heap_tuple = quote! {
                    let mut datums: [::pgx::pg_sys::Datum; #retval_tuple_len] = [::pgx::pg_sys::Datum::from(0); #retval_tuple_len];
                    let mut nulls: [bool; #retval_tuple_len] = [false; #retval_tuple_len];

                    #(
                        let datum = ::pgx::datum::IntoDatum::into_datum(result.#retval_tuple_indexes);
                        match datum {
                            Some(datum) => { datums[#retval_tuple_indexes] = datum.into(); },
                            None => { nulls[#retval_tuple_indexes] = true; }
                        }
                    )*

                    // SAFETY: just went to considerable trouble to make sure these are well-formed for a tuple
                    let heap_tuple = unsafe { ::pgx::pg_sys::heap_form_tuple(#funcctx_ident.tuple_desc, datums.as_mut_ptr(), nulls.as_mut_ptr()) };
                };

                let result_handler = if *optional {
                    // don't need unsafe annotations because of the larger unsafe block coming up
                    quote_spanned! { self.func.sig.span() =>
                        #func_name(#(#arg_pats),*)
                    }
                } else {
                    quote_spanned! { self.func.sig.span() =>
                        Some(#func_name(#(#arg_pats),*))
                    }
                };

                quote_spanned! { self.func.sig.span() =>
                    #[no_mangle]
                    #[doc(hidden)]
                    #[::pgx::pgx_macros::pg_guard]
                    #[warn(unsafe_op_in_unsafe_fn)]
                    pub unsafe extern "C" fn #func_name_wrapper #func_generics(#fcinfo_ident: ::pgx::pg_sys::FunctionCallInfo) -> ::pgx::pg_sys::Datum {
                        struct IteratorHolder<'__pgx_internal_lifetime, T: std::panic::UnwindSafe + std::panic::RefUnwindSafe> {
                            iter: *mut ::pgx::iter::TableIterator<'__pgx_internal_lifetime, T>,
                        }

                        let mut funcctx: ::pgx::pgbox::PgBox<::pgx::pg_sys::FuncCallContext>;
                        let mut iterator_holder: ::pgx::pgbox::PgBox<IteratorHolder<#retval_tys_tuple>>;

                        unsafe {
                            if ::pgx::fcinfo::srf_is_first_call(#fcinfo_ident) {
                                funcctx = ::pgx::fcinfo::srf_first_call_init(#fcinfo_ident);
                                funcctx.user_fctx = ::pgx::memcxt::PgMemoryContexts::For(funcctx.multi_call_memory_ctx).palloc_struct::<IteratorHolder<#retval_tys_tuple>>() as *mut ::core::ffi::c_void;
                                funcctx.tuple_desc = ::pgx::memcxt::PgMemoryContexts::For(funcctx.multi_call_memory_ctx).switch_to(|_| {
                                    let mut tupdesc: *mut ::pgx::pg_sys::TupleDescData = std::ptr::null_mut();

                                    /* Build a tuple descriptor for our result type */
                                    if ::pgx::pg_sys::get_call_result_type(#fcinfo_ident, std::ptr::null_mut(), &mut tupdesc) != ::pgx::pg_sys::TypeFuncClass_TYPEFUNC_COMPOSITE {
                                        ::pgx::pg_sys::error!("return type must be a row type");
                                    }

                                    ::pgx::pg_sys::BlessTupleDesc(tupdesc)
                                });
                                iterator_holder = ::pgx::pgbox::PgBox::from_pg(funcctx.user_fctx as *mut IteratorHolder<#retval_tys_tuple>);

                                // function arguments need to be "fetched" while in the function call's
                                // multi-call-memory-context to ensure that any detoasted datums will
                                // live long enough for the SRF to use them over each call
                                let #result_ident = match ::pgx::memcxt::PgMemoryContexts::For(funcctx.multi_call_memory_ctx).switch_to(|_| {
                                    #( #arg_fetches )*
                                    #result_handler
                                }) {
                                    Some(result) => result,
                                    None => {
                                        ::pgx::fcinfo::srf_return_done(#fcinfo_ident, &mut funcctx);
                                        return ::pgx::fcinfo::pg_return_null(#fcinfo_ident)
                                    }
                                };

                                iterator_holder.iter = ::pgx::memcxt::PgMemoryContexts::For(funcctx.multi_call_memory_ctx).leak_and_drop_on_delete(result);
                            }

                            funcctx = ::pgx::fcinfo::srf_per_call_setup(#fcinfo_ident);
                            iterator_holder = ::pgx::pgbox::PgBox::from_pg(funcctx.user_fctx as *mut IteratorHolder<#retval_tys_tuple>);
                        }

                        // SAFETY: should have been set up correctly on this or previous call
                        let mut iter = unsafe { Box::from_raw(iterator_holder.iter) };
                        match iter.next() {
                            Some(result) => {
                                // we need to leak the boxed iterator so that it's not freed by rust and we can
                                // continue to use it
                                Box::leak(iter);

                                #create_heap_tuple

                                let datum = ::pgx::htup::heap_tuple_get_datum(heap_tuple);
                                // SAFETY: what is an srf if it does not return?
                                unsafe { ::pgx::fcinfo::srf_return_next(#fcinfo_ident, &mut funcctx) };
                                datum
                            },
                            None => {
                                // leak the iterator here too, even tho we're done, b/c our MemoryContextCallback
                                // function is going to properly drop it for us
                                Box::leak(iter);

                                // SAFETY: seem to be finished
                                unsafe { ::pgx::fcinfo::srf_return_done(#fcinfo_ident, &mut funcctx) };
                                ::pgx::fcinfo::pg_return_null(#fcinfo_ident)
                            },
                        }
                    }
                }
            }
        }
    }
}

impl ToEntityGraphTokens for PgExtern {
    fn to_entity_graph_tokens(&self) -> TokenStream2 {
        self.entity_tokens()
    }
}

impl ToRustCodeTokens for PgExtern {
    fn to_rust_code_tokens(&self) -> TokenStream2 {
        let original_func = &self.func;
        let wrapper_func = self.wrapper_func();
        let finfo_tokens = self.finfo_tokens();

        quote_spanned! { self.func.sig.span() =>
            #original_func
            #wrapper_func
            #finfo_tokens
        }
    }
}

impl Parse for CodeEnrichment<PgExtern> {
    fn parse(input: ParseStream) -> Result<Self, syn::Error> {
        let mut attrs = Vec::new();

        let parser = Punctuated::<Attribute, Token![,]>::parse_terminated;
        let punctuated_attrs = input.call(parser).ok().unwrap_or_default();
        for pair in punctuated_attrs.into_pairs() {
            attrs.push(pair.into_value())
        }
        PgExtern::new(quote! {#(#attrs)*}, input.parse()?)
    }
}<|MERGE_RESOLUTION|>--- conflicted
+++ resolved
@@ -401,23 +401,13 @@
 
         match &self.returns {
             Returning::None => quote_spanned! { self.func.sig.span() =>
-<<<<<<< HEAD
-                #[no_mangle]
-                #[doc(hidden)]
-                #[pg_guard]
-                pub unsafe extern "C" fn #func_name_wrapper #func_generics(#fcinfo_ident: ::pgx::pg_sys::FunctionCallInfo) {
-                    #(
-                        #arg_fetches
-                    )*
-=======
-                    #[no_mangle]
-                    #[doc(hidden)]
-                    #[::pgx::pgx_macros::pg_guard]
-                    pub unsafe extern "C" fn #func_name_wrapper #func_generics(#fcinfo_ident: ::pgx::pg_sys::FunctionCallInfo) {
-                        #(
-                            #arg_fetches
-                        )*
->>>>>>> e1e75c55
+                  #[no_mangle]
+                  #[doc(hidden)]
+                  #[::pgx::pgx_macros::pg_guard]
+                  pub unsafe extern "C" fn #func_name_wrapper #func_generics(#fcinfo_ident: ::pgx::pg_sys::FunctionCallInfo) {
+                      #(
+                          #arg_fetches
+                      )*
 
                     #[allow(unused_unsafe)] // unwrapped fn might be unsafe
                     unsafe { #func_name(#(#arg_pats),*) }
