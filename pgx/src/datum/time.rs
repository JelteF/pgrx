--- conflicted
+++ resolved
@@ -20,15 +20,9 @@
 pub(crate) const USECS_PER_HOUR: u64 = USECS_PER_MINUTE * MINS_PER_HOUR;
 pub(crate) const USECS_PER_DAY: u64 = USECS_PER_HOUR * 24;
 
-<<<<<<< HEAD
-/// A `time` type from PostgreSQL
-#[derive(Debug)]
-pub struct Time(pub(crate) time::Time);
-=======
 #[derive(Debug, Clone, PartialEq)]
 #[repr(transparent)]
 pub struct Time(pub u64 /* Microseconds since midnight */);
->>>>>>> 8957eafe
 impl FromDatum for Time {
     #[inline]
     unsafe fn from_polymorphic_datum(
