--- conflicted
+++ resolved
@@ -18,13 +18,7 @@
 use time::macros::date;
 use time::UtcOffset;
 
-<<<<<<< HEAD
-/// A `timestamp with timezone` or `timestamptz` type from PostgreSQL
-#[derive(Debug, Copy, Clone)]
-pub struct TimestampWithTimeZone(time::OffsetDateTime);
-=======
 pub(crate) const USECS_PER_SEC: i64 = 1_000_000;
->>>>>>> 8957eafe
 
 const PG_EPOCH_OFFSET: time::OffsetDateTime = date!(2000 - 01 - 01).midnight().assume_utc();
 const PG_EPOCH_DATETIME: time::PrimitiveDateTime = date!(2000 - 01 - 01).midnight();
