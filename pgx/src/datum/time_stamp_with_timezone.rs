/*
Portions Copyright 2019-2021 ZomboDB, LLC.
Portions Copyright 2021-2022 Technology Concepts & Design, Inc. <support@tcdi.com>

All rights reserved.

Use of this source code is governed by the MIT license that can be found in the LICENSE file.
*/

use crate::datum::time::USECS_PER_SEC;
<<<<<<< HEAD
use crate::{direct_function_call_as_datum, pg_sys, FromDatum, IntoDatum};
use pgx_utils::sql_entity_graph::metadata::{
    ArgumentError, ReturnVariant, ReturnVariantError, SqlTranslatable, SqlVariant,
};
use std::{
    convert::TryFrom,
    ops::{Deref, DerefMut},
};
use time::{format_description::FormatItem, UtcOffset};

#[derive(Debug, Copy, Clone)]
pub struct TimestampWithTimeZone(time::OffsetDateTime);

impl From<pg_sys::TimestampTz> for TimestampWithTimeZone {
    fn from(item: pg_sys::TimestampTz) -> Self {
        unsafe { TimestampWithTimeZone::from_datum(item.into(), false).unwrap() }
=======
use crate::{pg_sys, FromDatum, IntoDatum};
use std::convert::TryFrom;
use std::ffi::CStr;
use std::ops::Sub;
use time::{macros::date, UtcOffset};

const PG_EPOCH_OFFSET: time::OffsetDateTime = date!(2000 - 01 - 01).midnight().assume_utc();
const PG_EPOCH_DATETIME: time::PrimitiveDateTime = date!(2000 - 01 - 01).midnight();

// taken from /include/datatype/timestamp.h
const MIN_TIMESTAMP_USEC: i64 = -211_813_488_000_000_000;
const END_TIMESTAMP_USEC: i64 = 9_223_371_331_200_000_000 - 1; // dec by 1 to accommodate exclusive range match pattern

#[derive(Debug, PartialEq, Eq, PartialOrd, Ord)]
#[repr(transparent)]
pub struct TimestampWithTimeZone(pg_sys::TimestampTz);

impl TimestampWithTimeZone {
    pub const NEG_INFINITY: Self = TimestampWithTimeZone(i64::MIN);
    pub const INFINITY: Self = TimestampWithTimeZone(i64::MAX);

    #[inline]
    pub fn is_infinity(&self) -> bool {
        self == &Self::INFINITY
    }

    #[inline]
    pub fn is_neg_infinity(&self) -> bool {
        self == &Self::NEG_INFINITY
    }

    #[inline]
    #[deprecated(
        since = "0.5.0",
        note = "the repr of pgx::TimestampWithTimeZone is no longer time::OffsetDateTime \
    and this fn will be removed in a future version"
    )]
    pub fn new(time: time::PrimitiveDateTime, at_tz_offset: UtcOffset) -> Self {
        let offset = time.assume_utc()
                        .to_offset(
                            UtcOffset::from_whole_seconds(-at_tz_offset.whole_seconds())
                                .expect("Unexpected error in `UtcOffset::from_whole_seconds` during `TimestampWithTimeZone::new`")
                        );
        offset
            .try_into()
            .expect("unable to convert time::PrimitiveDateTime to pgx::TimestampWithTimeZone")
>>>>>>> eb33247c
    }
}

impl From<TimestampWithTimeZone> for i64 {
    fn from(tstz: TimestampWithTimeZone) -> Self {
        tstz.0
    }
}

impl TryFrom<pg_sys::TimestampTz> for TimestampWithTimeZone {
    type Error = TimestampConversionError;

    fn try_from(value: pg_sys::TimestampTz) -> Result<Self, Self::Error> {
        let usec = value as i64;
        match usec {
            i64::MIN => Ok(Self::NEG_INFINITY),
            i64::MAX => Ok(Self::INFINITY),
            MIN_TIMESTAMP_USEC..=END_TIMESTAMP_USEC => Ok(TimestampWithTimeZone(usec)),
            _ => Err(TimestampConversionError::OutOfRangeMicroseconds),
        }
    }
}

impl TryFrom<pg_sys::Datum> for TimestampWithTimeZone {
    type Error = TimestampConversionError;
    fn try_from(datum: pg_sys::Datum) -> Result<Self, Self::Error> {
        (datum.value() as pg_sys::TimestampTz).try_into()
    }
}

impl TryFrom<time::OffsetDateTime> for TimestampWithTimeZone {
    type Error = TimestampConversionError;
    fn try_from(offset: time::OffsetDateTime) -> Result<Self, Self::Error> {
        let usecs = offset.sub(PG_EPOCH_OFFSET).whole_microseconds() as i64;
        usecs.try_into()
    }
}

impl TryFrom<TimestampWithTimeZone> for time::PrimitiveDateTime {
    type Error = TimestampConversionError;
    fn try_from(tstz: TimestampWithTimeZone) -> Result<Self, Self::Error> {
        match tstz {
            TimestampWithTimeZone::NEG_INFINITY => Err(TimestampConversionError::NegInfinity),
            TimestampWithTimeZone::INFINITY => Err(TimestampConversionError::Infinity),
            _ => {
                let sec = tstz.0 / USECS_PER_SEC;
                let usec = tstz.0 - (sec * USECS_PER_SEC);
                let duration = time::Duration::new(sec, (usec as i32) * 1000);
                match PG_EPOCH_DATETIME.checked_add(duration) {
                    Some(datetime) => Ok(datetime),
                    None => Err(TimestampConversionError::TimeCrate),
                }
            }
        }
    }
}

impl TryFrom<time::PrimitiveDateTime> for TimestampWithTimeZone {
    type Error = TimestampConversionError;

    fn try_from(datetime: time::PrimitiveDateTime) -> Result<Self, Self::Error> {
        let offset = datetime.assume_utc();
        offset.try_into()
    }
}

impl TryFrom<TimestampWithTimeZone> for time::OffsetDateTime {
    type Error = TimestampConversionError;
    fn try_from(tstz: TimestampWithTimeZone) -> Result<Self, Self::Error> {
        let datetime: time::PrimitiveDateTime = tstz.try_into()?;
        Ok(datetime.assume_utc())
    }
}

impl IntoDatum for TimestampWithTimeZone {
    fn into_datum(self) -> Option<pg_sys::Datum> {
        Some(pg_sys::Datum::from(self.0))
    }
    fn type_oid() -> u32 {
        pg_sys::TIMESTAMPTZOID
    }
}

impl FromDatum for TimestampWithTimeZone {
    unsafe fn from_datum(datum: pg_sys::Datum, is_null: bool) -> Option<Self>
    where
        Self: Sized,
    {
        if is_null {
            None
        } else {
            Some(
                datum
                    .try_into()
                    .expect("Error converting timestamp with time zone datum"),
            )
        }
    }
}

#[derive(thiserror::Error, Debug, Clone, Copy)]
pub enum TimestampConversionError {
    #[error("timestamp value is negative infinity and shouldn't map to time::PrimitiveDateTime")]
    NegInfinity,
    #[error("timestamp value is negative infinity and shouldn't map to time::PrimitiveDateTime")]
    Infinity,
    #[error("time::PrimitiveDateTime was unable to convert this timestamp")]
    TimeCrate,
    #[error("usec outside of PG's defined Timestamp range")]
    OutOfRangeMicroseconds,
}

impl serde::Serialize for TimestampWithTimeZone {
    fn serialize<S>(
        &self,
        serializer: S,
    ) -> std::result::Result<<S as serde::Serializer>::Ok, <S as serde::Serializer>::Error>
    where
        S: serde::Serializer,
    {
        let cstr;
        assert!(pg_sys::MAXDATELEN > 0); // free at runtime
        const BUF_LEN: usize = pg_sys::MAXDATELEN as usize * 2;
        let mut buffer = [0u8; BUF_LEN];
        let buf = buffer.as_mut_slice().as_mut_ptr().cast::<libc::c_char>();
        // SAFETY: This provides a quite-generous writing pad to Postgres
        // and Postgres has promised to use far less than this.
        unsafe {
            match self {
                &Self::NEG_INFINITY | &Self::INFINITY => {
                    pg_sys::EncodeSpecialTimestamp(self.0, buf);
                }
                _ => {
                    let mut pg_tm: pg_sys::pg_tm = pg_sys::pg_tm {
                        tm_zone: std::ptr::null_mut(),
                        ..Default::default()
                    };
                    let mut tz = 0i32;
                    let mut fsec = 0 as pg_sys::fsec_t;
                    let mut tzn = std::ptr::null::<std::os::raw::c_char>();
                    pg_sys::timestamp2tm(
                        self.0,
                        &mut tz,
                        &mut pg_tm,
                        &mut fsec,
                        &mut tzn,
                        std::ptr::null_mut(),
                    );
                    pg_sys::EncodeDateTime(
                        &mut pg_tm,
                        fsec,
                        true,
                        tz,
                        tzn,
                        pg_sys::USE_XSD_DATES as i32,
                        buf,
                    );
                }
            }
            assert!(buffer[BUF_LEN - 1] == 0);
            cstr = CStr::from_ptr(buf);
        }

<<<<<<< HEAD
static DEFAULT_TIMESTAMP_WITH_TIMEZONE_FORMAT: &[FormatItem<'static>] =
    time::macros::format_description!("[year]-[month]-[day]T[hour]:[minute]:[second]-00");

impl SqlTranslatable for TimestampWithTimeZone {
    fn argument_sql() -> Result<SqlVariant, ArgumentError> {
        Ok(SqlVariant::Mapped(String::from("timestamp with time zone")))
    }
    fn return_sql() -> Result<ReturnVariant, ReturnVariantError> {
        Ok(ReturnVariant::Plain(SqlVariant::Mapped(String::from(
            "timestamp with time zone",
        ))))
=======
        /* This unwrap is fine as Postgres won't ever write invalid UTF-8,
           because Postgres only writes ASCII
        */
        serializer
            .serialize_str(cstr.to_str().unwrap())
            .map_err(|e| serde::ser::Error::custom(format!("Date formatting problem: {:?}", e)))
>>>>>>> eb33247c
    }
}<|MERGE_RESOLUTION|>--- conflicted
+++ resolved
@@ -8,24 +8,11 @@
 */
 
 use crate::datum::time::USECS_PER_SEC;
-<<<<<<< HEAD
-use crate::{direct_function_call_as_datum, pg_sys, FromDatum, IntoDatum};
+use crate::{direct_function_call_as_datum};
 use pgx_utils::sql_entity_graph::metadata::{
     ArgumentError, ReturnVariant, ReturnVariantError, SqlTranslatable, SqlVariant,
 };
-use std::{
-    convert::TryFrom,
-    ops::{Deref, DerefMut},
-};
-use time::{format_description::FormatItem, UtcOffset};
-
-#[derive(Debug, Copy, Clone)]
-pub struct TimestampWithTimeZone(time::OffsetDateTime);
-
-impl From<pg_sys::TimestampTz> for TimestampWithTimeZone {
-    fn from(item: pg_sys::TimestampTz) -> Self {
-        unsafe { TimestampWithTimeZone::from_datum(item.into(), false).unwrap() }
-=======
+use time::{format_description::FormatItem};
 use crate::{pg_sys, FromDatum, IntoDatum};
 use std::convert::TryFrom;
 use std::ffi::CStr;
@@ -72,7 +59,6 @@
         offset
             .try_into()
             .expect("unable to convert time::PrimitiveDateTime to pgx::TimestampWithTimeZone")
->>>>>>> eb33247c
     }
 }
 
@@ -236,25 +222,25 @@
             cstr = CStr::from_ptr(buf);
         }
 
-<<<<<<< HEAD
-static DEFAULT_TIMESTAMP_WITH_TIMEZONE_FORMAT: &[FormatItem<'static>] =
-    time::macros::format_description!("[year]-[month]-[day]T[hour]:[minute]:[second]-00");
-
-impl SqlTranslatable for TimestampWithTimeZone {
-    fn argument_sql() -> Result<SqlVariant, ArgumentError> {
-        Ok(SqlVariant::Mapped(String::from("timestamp with time zone")))
-    }
-    fn return_sql() -> Result<ReturnVariant, ReturnVariantError> {
-        Ok(ReturnVariant::Plain(SqlVariant::Mapped(String::from(
-            "timestamp with time zone",
-        ))))
-=======
         /* This unwrap is fine as Postgres won't ever write invalid UTF-8,
            because Postgres only writes ASCII
         */
         serializer
             .serialize_str(cstr.to_str().unwrap())
             .map_err(|e| serde::ser::Error::custom(format!("Date formatting problem: {:?}", e)))
->>>>>>> eb33247c
+    }
+}
+
+static DEFAULT_TIMESTAMP_WITH_TIMEZONE_FORMAT: &[FormatItem<'static>] =
+    time::macros::format_description!("[year]-[month]-[day]T[hour]:[minute]:[second]-00");
+
+impl SqlTranslatable for TimestampWithTimeZone {
+    fn argument_sql() -> Result<SqlVariant, ArgumentError> {
+        Ok(SqlVariant::Mapped(String::from("timestamp with time zone")))
+    }
+    fn return_sql() -> Result<ReturnVariant, ReturnVariantError> {
+        Ok(ReturnVariant::Plain(SqlVariant::Mapped(String::from(
+            "timestamp with time zone",
+        ))))
     }
 }