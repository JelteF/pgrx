/*
Portions Copyright 2019-2021 ZomboDB, LLC.
Portions Copyright 2021-2022 Technology Concepts & Design, Inc. <support@tcdi.com>

All rights reserved.

Use of this source code is governed by the MIT license that can be found in the LICENSE file.
*/

use core::fmt::{Debug, Display, Formatter};
use std::ffi::CStr;
use std::fmt;

<<<<<<< HEAD
/// A `numeric` type from PostgreSQL
#[derive(Serialize, Debug)]
pub struct Numeric(pub String);
=======
use crate::numeric_support::convert::from_primitive_helper;
pub use crate::numeric_support::error::Error;
use crate::{direct_function_call, pg_sys, varsize, PgMemoryContexts};

/// A wrapper around the Postgres SQL `NUMERIC(P, S)` type.  Its `Precision` and `Scale` values
/// are known at compile-time to assist with scale conversions and general type safety.
///
/// PostgreSQL permits the scale in a numeric type declaration to be any value in the range
/// -1000 to 1000. However, the SQL standard requires the scale to be in the range 0 to precision.
/// Using scales outside that range may not be portable to other database systems.
///
/// `pgx`, by using a `u32` for the scale, restricts it to be in line with the SQL standard.  While
/// it is possible to specify value larger than 1000, ultimately Postgres will reject such values.
///
/// All the various Rust arithmetic traits are implemented for [`AnyNumeric`], but using them, even
/// if the (P, S) is the same on both sides of the operator converts the result to an [`AnyNumeric`].
/// It is [`AnyNumeric`] that also supports the various "Assign" (ie, [`AddAssign`]) traits.
///
/// [`Numeric`] is well-suited for a `#[pg_extern]` return type, moreso than a function argument.
/// Use [`AnyNumeric`] for those.
#[derive(Debug, Clone)]
#[repr(transparent)]
pub struct Numeric<const P: u32, const S: u32>(pub(crate) AnyNumeric);

/// A plain Postgres SQL `NUMERIC` with default precision and scale values.  This is a sufficient type
/// to represent any Rust primitive value from `i128::MIN` to `u128::MAX` and anything in between.
///
/// Generally, this is the type you'll want to use as function arguments.
pub struct AnyNumeric {
    pub(crate) inner: pg_sys::Numeric,
    pub(crate) need_pfree: bool,
}
>>>>>>> 8957eafe

impl Clone for AnyNumeric {
    /// Performs a deep clone of this [`AnyNumeric`] into the [`pg_sys::CurrentMemoryContext`].
    fn clone(&self) -> Self {
        unsafe {
            let copy = PgMemoryContexts::CurrentMemoryContext
                .copy_ptr_into(self.inner, varsize(self.inner.cast()));
            AnyNumeric { inner: copy, need_pfree: true }
        }
    }
}

impl Drop for AnyNumeric {
    fn drop(&mut self) {
        if self.need_pfree {
            unsafe {
                pg_sys::pfree(self.inner.cast());
            }
        }
    }
}

impl Display for AnyNumeric {
    fn fmt(&self, fmt: &mut Formatter<'_>) -> fmt::Result {
        let numeric_out = unsafe {
            direct_function_call::<&CStr>(pg_sys::numeric_out, vec![self.as_datum()]).unwrap()
        };
        let s = numeric_out.to_str().expect("numeric_out is not a valid UTF8 string");
        fmt.pad(s)
    }
}

impl Debug for AnyNumeric {
    fn fmt(&self, fmt: &mut Formatter<'_>) -> fmt::Result {
        write!(fmt, "AnyNumeric(inner: {self}, need_pfree:{})", self.need_pfree)
    }
}

impl<const P: u32, const S: u32> Display for Numeric<P, S> {
    fn fmt(&self, fmt: &mut Formatter<'_>) -> Result<(), fmt::Error> {
        write!(fmt, "{}", self.0)
    }
}

#[inline(always)]
pub(crate) const fn make_typmod(precision: u32, scale: u32) -> i32 {
    let (precision, scale) = (precision as i32, scale as i32);
    match (precision, scale) {
        (0, 0) => -1,
        (p, s) => ((p << 16) | s) + pg_sys::VARHDRSZ as i32,
    }
}

/// Which way does a [`AnyNumeric`] sign face?
#[derive(Debug, PartialEq, Eq, Hash)]
pub enum Sign {
    Negative,
    Positive,
    Zero,
    NaN,
}

impl AnyNumeric {
    /// Returns the sign of this [`AnyNumeric`]
    pub fn sign(&self) -> Sign {
        if self.is_nan() {
            Sign::NaN
        } else {
            let zero: AnyNumeric = 0.try_into().unwrap();

            if self < &zero {
                Sign::Negative
            } else if self > &zero {
                Sign::Positive
            } else {
                Sign::Zero
            }
        }
    }

    /// Is this [`AnyNumeric`] not-a-number?
    pub fn is_nan(&self) -> bool {
        unsafe { pg_sys::numeric_is_nan(self.inner) }
    }

    /// The absolute value of this [`AnyNumeric`]
    pub fn abs(&self) -> Self {
        unsafe { direct_function_call(pg_sys::numeric_abs, vec![self.as_datum()]).unwrap() }
    }

    /// Compute the logarithm of this [`AnyNumeric`] in the given base
    pub fn log(&self, base: AnyNumeric) -> Self {
        unsafe {
            direct_function_call(pg_sys::numeric_log, vec![self.as_datum(), base.as_datum()])
                .unwrap()
        }
    }

    /// Raise `e` to the power of `x`
    pub fn exp(x: &AnyNumeric) -> Self {
        unsafe { direct_function_call(pg_sys::numeric_exp, vec![x.as_datum()]).unwrap() }
    }

    /// Compute the square root of this [`AnyNumeric`]
    pub fn sqrt(&self) -> Self {
        unsafe { direct_function_call(pg_sys::numeric_sqrt, vec![self.as_datum()]).unwrap() }
    }

    /// Return the smallest integer greater than or equal to this [`AnyNumeric`]
    pub fn ceil(&self) -> Self {
        unsafe { direct_function_call(pg_sys::numeric_ceil, vec![self.as_datum()]).unwrap() }
    }

    /// Return the largest integer equal to or less than this [`AnyNumeric`]
    pub fn floor(&self) -> Self {
        unsafe { direct_function_call(pg_sys::numeric_floor, vec![self.as_datum()]).unwrap() }
    }

    /// Calculate the greatest common divisor of this an another [`AnyNumeric`]
    #[cfg(not(any(feature = "pg11", feature = "pg12")))]
    pub fn gcd(&self, n: &AnyNumeric) -> AnyNumeric {
        unsafe {
            direct_function_call(pg_sys::numeric_gcd, vec![self.as_datum(), n.as_datum()]).unwrap()
        }
    }

    /// Output function for numeric data type, suppressing insignificant trailing
    /// zeroes and then any trailing decimal point.  The intent of this is to
    /// produce strings that are equal if and only if the input numeric values
    /// compare equal.
    pub fn normalize(&self) -> &str {
        unsafe {
            let s = pg_sys::numeric_normalize(self.inner.cast());
            let cstr = CStr::from_ptr(s);
            let normalized = cstr.to_str().unwrap();
            normalized
        }
    }

    /// Consume this [`AnyNumeric`] and apply a `Precision` and `Scale`.
    ///
    /// Returns an [`Error`] if this [`AnyNumeric`] doesn't fit within the new constraints.
    ///
    /// ## Examples
    ///
    /// ```rust,no_run
    /// use pgx::{AnyNumeric, Numeric};
    /// let start = AnyNumeric::try_from(42.42).unwrap();
    /// let rescaled:f32 = start.rescale::<3, 1>().unwrap().try_into().unwrap();
    /// assert_eq!(rescaled, 42.4);
    /// ```
    #[inline]
    pub fn rescale<const P: u32, const S: u32>(self) -> Result<Numeric<P, S>, Error> {
        Numeric::try_from(self)
    }

    #[inline]
    pub(crate) fn as_datum(&self) -> Option<pg_sys::Datum> {
        Some(pg_sys::Datum::from(self.inner))
    }

    #[inline]
    pub(crate) fn copy(&self) -> AnyNumeric {
        AnyNumeric { inner: self.inner, need_pfree: false }
    }
}

impl<const P: u32, const S: u32> Numeric<P, S> {
    /// Borrow this [`AnyNumeric`] as the more generic [`AnyNumeric`]
    #[inline]
    pub fn as_anynumeric(&self) -> &AnyNumeric {
        &self.0
    }

    /// Consume this [`AnyNumeric`] and a new `Precision` and `Scale`.
    ///
    /// Returns an [`Error`] if this [`AnyNumeric`] doesn't fit within the new constraints.
    ///
    /// ## Examples
    ///
    /// ```rust,no_run
    /// use pgx::{AnyNumeric, Numeric};
    /// use pgx_pg_sys::float4;
    /// let start = AnyNumeric::try_from(42.42).unwrap();
    /// let rescaled:float4 = start.rescale::<3, 1>().unwrap().try_into().unwrap();
    /// assert_eq!(rescaled, 42.4);
    /// ```
    #[inline]
    pub fn rescale<const NEW_P: u32, const NEW_S: u32>(
        self,
    ) -> Result<Numeric<NEW_P, NEW_S>, Error> {
        from_primitive_helper::<_, NEW_P, NEW_S>(self, pg_sys::numeric)
    }
}<|MERGE_RESOLUTION|>--- conflicted
+++ resolved
@@ -11,11 +11,6 @@
 use std::ffi::CStr;
 use std::fmt;
 
-<<<<<<< HEAD
-/// A `numeric` type from PostgreSQL
-#[derive(Serialize, Debug)]
-pub struct Numeric(pub String);
-=======
 use crate::numeric_support::convert::from_primitive_helper;
 pub use crate::numeric_support::error::Error;
 use crate::{direct_function_call, pg_sys, varsize, PgMemoryContexts};
@@ -48,7 +43,6 @@
     pub(crate) inner: pg_sys::Numeric,
     pub(crate) need_pfree: bool,
 }
->>>>>>> 8957eafe
 
 impl Clone for AnyNumeric {
     /// Performs a deep clone of this [`AnyNumeric`] into the [`pg_sys::CurrentMemoryContext`].
