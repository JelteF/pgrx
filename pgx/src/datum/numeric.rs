/*
Portions Copyright 2019-2021 ZomboDB, LLC.
Portions Copyright 2021-2022 Technology Concepts & Design, Inc. <support@tcdi.com>

All rights reserved.

Use of this source code is governed by the MIT license that can be found in the LICENSE file.
*/

<<<<<<< HEAD
use crate::{direct_function_call, pg_sys, FromDatum, IntoDatum};
use pgx_pg_sys::{pg_try, AsPgCStr, InvalidOid};
=======
use crate::{direct_function_call, direct_function_call_as_datum, pg_sys, FromDatum, IntoDatum};
use pgx_pg_sys::errcodes::PgSqlErrorCode;
use pgx_pg_sys::PgTryBuilder;
use pgx_utils::sql_entity_graph::metadata::{
    ArgumentError, Returns, ReturnsError, SqlMapping, SqlTranslatable,
};
>>>>>>> 500e3a2b
use serde::de::{Error, Visitor};
use serde::{de, Deserialize, Deserializer, Serialize, Serializer};
use serde_json::Number;
use std::ffi::CStr;
use std::fmt;

pub const NUMERIC_MAX_PRECISION: i32 = 1000;
pub const NUMERIC_MAX_RESULT_SCALE: i32 = NUMERIC_MAX_PRECISION * 2;

#[derive(Debug)]
pub struct Numeric<const PRECISION: i32, const SCALE: i32>(pg_sys::Numeric);

#[inline(always)]
const fn make_typmod(precision: i32, scale: i32) -> i32 {
    ((precision << 16) | scale) + pg_sys::VARHDRSZ as i32
}

impl<const PRECISION: i32, const SCALE: i32> std::fmt::Display for Numeric<PRECISION, SCALE> {
    fn fmt(&self, fmt: &mut std::fmt::Formatter<'_>) -> std::result::Result<(), std::fmt::Error> {
        let numeric_out = unsafe {
            direct_function_call::<&CStr>(
                pg_sys::numeric_out,
                vec![Some(pg_sys::Datum::from(self.0))],
            )
            .unwrap()
        };
        let s = numeric_out
            .to_str()
            .expect("numeric_out is not a valid UTF8 string");
        fmt.write_str(s)
    }
}

impl<const PRECISION: i32, const SCALE: i32> Serialize for Numeric<PRECISION, SCALE> {
    fn serialize<S>(&self, serializer: S) -> Result<S::Ok, S::Error>
    where
        S: Serializer,
    {
        serializer.serialize_str(&format!("{}", self))
    }
}

impl<'de, const PRECISION: i32, const SCALE: i32> Deserialize<'de> for Numeric<PRECISION, SCALE> {
    fn deserialize<D>(deserializer: D) -> Result<Self, <D as Deserializer<'de>>::Error>
    where
        D: Deserializer<'de>,
    {
        struct NumericVisitor<const PRECISION: i32, const SCALE: i32>;

        impl<'de, const PRECISION: i32, const SCALE: i32> Visitor<'de>
            for NumericVisitor<PRECISION, SCALE>
        {
            type Value = Numeric<PRECISION, SCALE>;

            fn expecting(&self, formatter: &mut fmt::Formatter) -> fmt::Result {
                formatter.write_str("a JSON number or a \"quoted JSON number\"")
            }

            #[inline]
            fn visit_i64<E>(self, value: i64) -> Result<Numeric<PRECISION, SCALE>, E> {
                Ok(value.into())
            }

            #[inline]
            fn visit_u64<E>(self, value: u64) -> Result<Numeric<PRECISION, SCALE>, E> {
                Ok(value.into())
            }

            #[inline]
            fn visit_f64<E>(self, value: f64) -> Result<Numeric<PRECISION, SCALE>, E>
            where
                E: de::Error,
            {
                let result =
                    Number::from_f64(value).ok_or_else(|| de::Error::custom("not a JSON number"));
                match result {
                    Ok(num) => Ok(num.as_f64().unwrap().into()),
                    Err(e) => Err(e),
                }
            }

            #[inline]
            fn visit_str<E>(self, v: &str) -> Result<Self::Value, E>
            where
                E: Error,
            {
                self.visit_string(v.to_owned())
            }

            #[inline]
            fn visit_string<E>(self, v: String) -> Result<Self::Value, E>
            where
                E: Error,
            {
                // try to convert the provided String value into a Postgres Numeric Datum
<<<<<<< HEAD
                // if it doesn't raise an ERROR, then we're good
                unsafe {
                    pg_try(|| {
                        // this might throw, but that's okay
                        let numeric = v.clone().into();

                        // we have it as a valid String
                        Ok(numeric)
                    })
                    .unwrap_or(Err(Error::custom(format!("invalid Numeric value: {}", v))))
                }
=======
                // if it doesn't raise an conversion error, then we're good
                PgTryBuilder::new(|| {
                    // this might throw, but that's okay
                    let datum = Numeric(v.clone()).into_datum().unwrap();

                    unsafe {
                        // and don't leak the 'inet' datum Postgres created
                        pg_sys::pfree(datum.cast_mut_ptr());
                    }

                    // we have it as a valid String
                    Ok(Numeric(v.clone()))
                })
                .catch_when(PgSqlErrorCode::ERRCODE_INVALID_TEXT_REPRESENTATION, |_| {
                    Err(Error::custom(format!("invalid Numeric value: {}", v)))
                })
                .execute()
>>>>>>> 500e3a2b
            }
        }

        deserializer.deserialize_any(NumericVisitor)
    }
}

<<<<<<< HEAD
impl<const PRECISION: i32, const SCALE: i32> Into<Numeric<PRECISION, SCALE>> for i8 {
    fn into(self) -> Numeric<PRECISION, SCALE> {
        format!("{}", self).into()
    }
}

impl<const PRECISION: i32, const SCALE: i32> Into<Numeric<PRECISION, SCALE>> for i16 {
    #[inline]
    fn into(self) -> Numeric<PRECISION, SCALE> {
        unsafe {
            direct_function_call::<Numeric<PRECISION, SCALE>>(
                pg_sys::int2_numeric,
                vec![self.into_datum()],
            )
        }
        .unwrap()
    }
}

impl<const PRECISION: i32, const SCALE: i32> Into<Numeric<PRECISION, SCALE>> for i32 {
    #[inline]
    fn into(self) -> Numeric<PRECISION, SCALE> {
        unsafe {
            direct_function_call::<Numeric<PRECISION, SCALE>>(
                pg_sys::int4_numeric,
                vec![self.into_datum()],
            )
        }
        .unwrap()
    }
}

impl<const PRECISION: i32, const SCALE: i32> Into<Numeric<PRECISION, SCALE>> for i64 {
    #[inline]
    fn into(self) -> Numeric<PRECISION, SCALE> {
        unsafe {
            direct_function_call::<Numeric<PRECISION, SCALE>>(
                pg_sys::int8_numeric,
                vec![self.into_datum()],
            )
        }
        .unwrap()
    }
}

impl<const PRECISION: i32, const SCALE: i32> Into<Numeric<PRECISION, SCALE>> for u8 {
    #[inline]
    fn into(self) -> Numeric<PRECISION, SCALE> {
        format!("{}", self).into()
    }
}

impl<const PRECISION: i32, const SCALE: i32> Into<Numeric<PRECISION, SCALE>> for u16 {
    #[inline]
    fn into(self) -> Numeric<PRECISION, SCALE> {
        format!("{}", self).into()
    }
}

impl<const PRECISION: i32, const SCALE: i32> Into<Numeric<PRECISION, SCALE>> for u32 {
    #[inline]
    fn into(self) -> Numeric<PRECISION, SCALE> {
        format!("{}", self).into()
    }
}

impl<const PRECISION: i32, const SCALE: i32> Into<Numeric<PRECISION, SCALE>> for u64 {
    #[inline]
    fn into(self) -> Numeric<PRECISION, SCALE> {
        format!("{}", self).into()
    }
}

impl<const PRECISION: i32, const SCALE: i32> Into<Numeric<PRECISION, SCALE>> for f32 {
    #[inline]
    fn into(self) -> Numeric<PRECISION, SCALE> {
        unsafe {
            direct_function_call::<Numeric<PRECISION, SCALE>>(
                pg_sys::float4_numeric,
                vec![self.into_datum()],
            )
        }
        .unwrap()
    }
}

impl<const PRECISION: i32, const SCALE: i32> Into<Numeric<PRECISION, SCALE>> for f64 {
    #[inline]
    fn into(self) -> Numeric<PRECISION, SCALE> {
        unsafe {
            direct_function_call::<Numeric<PRECISION, SCALE>>(
                pg_sys::float8_numeric,
                vec![self.into_datum()],
            )
        }
        .unwrap()
    }
}

impl<const PRECISION: i32, const SCALE: i32> Into<Numeric<PRECISION, SCALE>> for String {
    #[inline]
    fn into(self) -> Numeric<PRECISION, SCALE> {
        unsafe {
            let s = self.as_pg_cstr();
            let numeric = direct_function_call::<Numeric<PRECISION, SCALE>>(
                pg_sys::numeric_in,
                vec![
                    Some(pg_sys::Datum::from(s)),
                    InvalidOid.into_datum(),
                    make_typmod(PRECISION, SCALE).into_datum(),
                ],
            )
            .unwrap();

            pg_sys::pfree(s as _);
            numeric
        }
    }
}

impl<const PRECISION: i32, const SCALE: i32> FromDatum for Numeric<PRECISION, SCALE> {
    #[inline]
    unsafe fn from_datum(datum: pg_sys::Datum, is_null: bool) -> Option<Self>
=======
impl From<i8> for Numeric {
    fn from(val: i8) -> Self {
        Numeric(val.to_string())
    }
}

impl From<i16> for Numeric {
    fn from(val: i16) -> Self {
        Numeric(val.to_string())
    }
}

impl From<i32> for Numeric {
    fn from(val: i32) -> Self {
        Numeric(val.to_string())
    }
}

impl From<i64> for Numeric {
    fn from(val: i64) -> Self {
        Numeric(val.to_string())
    }
}

impl From<u8> for Numeric {
    fn from(val: u8) -> Self {
        Numeric(val.to_string())
    }
}

impl From<u16> for Numeric {
    fn from(val: u16) -> Self {
        Numeric(val.to_string())
    }
}

impl From<u32> for Numeric {
    fn from(val: u32) -> Self {
        Numeric(val.to_string())
    }
}

impl From<u64> for Numeric {
    fn from(val: u64) -> Self {
        Numeric(val.to_string())
    }
}

impl From<f32> for Numeric {
    fn from(val: f32) -> Self {
        Numeric(val.to_string())
    }
}

impl From<f64> for Numeric {
    fn from(val: f64) -> Self {
        Numeric(val.to_string())
    }
}

impl FromDatum for Numeric {
    unsafe fn from_polymorphic_datum(
        datum: pg_sys::Datum,
        is_null: bool,
        _typoid: u32,
    ) -> Option<Self>
>>>>>>> 500e3a2b
    where
        Self: Sized,
    {
        if is_null {
            None
        } else {
            let datum = pg_sys::pg_detoast_datum(datum.ptr_cast()) as pg_sys::Numeric;
            Some(Numeric(datum))
        }
    }
}

impl<const PRECISION: i32, const SCALE: i32> IntoDatum for Numeric<PRECISION, SCALE> {
    #[inline]
    fn into_datum(self) -> Option<pg_sys::Datum> {
<<<<<<< HEAD
        Some(pg_sys::Datum::from(self.0))
=======
        let cstring =
            std::ffi::CString::new(self.0).expect("failed to convert numeric string into CString");
        let cstr = cstring.as_c_str();

        unsafe {
            direct_function_call_as_datum(
                pg_sys::numeric_in,
                vec![cstr.into_datum(), pg_sys::InvalidOid.into_datum(), 0i32.into_datum()],
            )
        }
>>>>>>> 500e3a2b
    }

    fn type_oid() -> u32 {
        pg_sys::NUMERICOID
    }
}

unsafe impl SqlTranslatable for Numeric {
    fn argument_sql() -> Result<SqlMapping, ArgumentError> {
        Ok(SqlMapping::literal("NUMERIC"))
    }
    fn return_sql() -> Result<Returns, ReturnsError> {
        Ok(Returns::One(SqlMapping::literal("NUMERIC")))
    }
}

// impl<const PRECISION: i32, const SCALE: i32>
//     SqlTranslatable
//     for crate::datum::Numeric<PRECISION, SCALE>
// {
//     fn sql_type() -> String {
//         if PRECISION == 0 && SCALE == 0 {
//             String::from("NUMERIC")
//         } else {
//             format!("NUMERIC({PRECISION}, {SCALE})")
//         }
//     }
// }<|MERGE_RESOLUTION|>--- conflicted
+++ resolved
@@ -7,17 +7,12 @@
 Use of this source code is governed by the MIT license that can be found in the LICENSE file.
 */
 
-<<<<<<< HEAD
-use crate::{direct_function_call, pg_sys, FromDatum, IntoDatum};
-use pgx_pg_sys::{pg_try, AsPgCStr, InvalidOid};
-=======
 use crate::{direct_function_call, direct_function_call_as_datum, pg_sys, FromDatum, IntoDatum};
-use pgx_pg_sys::errcodes::PgSqlErrorCode;
-use pgx_pg_sys::PgTryBuilder;
+use pg_sys::errcodes::PgSqlErrorCode;
+use pg_sys::{AsPgCStr, Datum, InvalidOid, PgTryBuilder};
 use pgx_utils::sql_entity_graph::metadata::{
     ArgumentError, Returns, ReturnsError, SqlMapping, SqlTranslatable,
 };
->>>>>>> 500e3a2b
 use serde::de::{Error, Visitor};
 use serde::{de, Deserialize, Deserializer, Serialize, Serializer};
 use serde_json::Number;
@@ -44,9 +39,7 @@
             )
             .unwrap()
         };
-        let s = numeric_out
-            .to_str()
-            .expect("numeric_out is not a valid UTF8 string");
+        let s = numeric_out.to_str().expect("numeric_out is not a valid UTF8 string");
         fmt.write_str(s)
     }
 }
@@ -113,19 +106,6 @@
                 E: Error,
             {
                 // try to convert the provided String value into a Postgres Numeric Datum
-<<<<<<< HEAD
-                // if it doesn't raise an ERROR, then we're good
-                unsafe {
-                    pg_try(|| {
-                        // this might throw, but that's okay
-                        let numeric = v.clone().into();
-
-                        // we have it as a valid String
-                        Ok(numeric)
-                    })
-                    .unwrap_or(Err(Error::custom(format!("invalid Numeric value: {}", v))))
-                }
-=======
                 // if it doesn't raise an conversion error, then we're good
                 PgTryBuilder::new(|| {
                     // this might throw, but that's okay
@@ -143,7 +123,6 @@
                     Err(Error::custom(format!("invalid Numeric value: {}", v)))
                 })
                 .execute()
->>>>>>> 500e3a2b
             }
         }
 
@@ -151,7 +130,6 @@
     }
 }
 
-<<<<<<< HEAD
 impl<const PRECISION: i32, const SCALE: i32> Into<Numeric<PRECISION, SCALE>> for i8 {
     fn into(self) -> Numeric<PRECISION, SCALE> {
         format!("{}", self).into()
@@ -274,75 +252,11 @@
 
 impl<const PRECISION: i32, const SCALE: i32> FromDatum for Numeric<PRECISION, SCALE> {
     #[inline]
-    unsafe fn from_datum(datum: pg_sys::Datum, is_null: bool) -> Option<Self>
-=======
-impl From<i8> for Numeric {
-    fn from(val: i8) -> Self {
-        Numeric(val.to_string())
-    }
-}
-
-impl From<i16> for Numeric {
-    fn from(val: i16) -> Self {
-        Numeric(val.to_string())
-    }
-}
-
-impl From<i32> for Numeric {
-    fn from(val: i32) -> Self {
-        Numeric(val.to_string())
-    }
-}
-
-impl From<i64> for Numeric {
-    fn from(val: i64) -> Self {
-        Numeric(val.to_string())
-    }
-}
-
-impl From<u8> for Numeric {
-    fn from(val: u8) -> Self {
-        Numeric(val.to_string())
-    }
-}
-
-impl From<u16> for Numeric {
-    fn from(val: u16) -> Self {
-        Numeric(val.to_string())
-    }
-}
-
-impl From<u32> for Numeric {
-    fn from(val: u32) -> Self {
-        Numeric(val.to_string())
-    }
-}
-
-impl From<u64> for Numeric {
-    fn from(val: u64) -> Self {
-        Numeric(val.to_string())
-    }
-}
-
-impl From<f32> for Numeric {
-    fn from(val: f32) -> Self {
-        Numeric(val.to_string())
-    }
-}
-
-impl From<f64> for Numeric {
-    fn from(val: f64) -> Self {
-        Numeric(val.to_string())
-    }
-}
-
-impl FromDatum for Numeric {
     unsafe fn from_polymorphic_datum(
-        datum: pg_sys::Datum,
+        datum: Datum,
         is_null: bool,
-        _typoid: u32,
+        _typoid: pg_sys::Oid,
     ) -> Option<Self>
->>>>>>> 500e3a2b
     where
         Self: Sized,
     {
@@ -358,20 +272,7 @@
 impl<const PRECISION: i32, const SCALE: i32> IntoDatum for Numeric<PRECISION, SCALE> {
     #[inline]
     fn into_datum(self) -> Option<pg_sys::Datum> {
-<<<<<<< HEAD
         Some(pg_sys::Datum::from(self.0))
-=======
-        let cstring =
-            std::ffi::CString::new(self.0).expect("failed to convert numeric string into CString");
-        let cstr = cstring.as_c_str();
-
-        unsafe {
-            direct_function_call_as_datum(
-                pg_sys::numeric_in,
-                vec![cstr.into_datum(), pg_sys::InvalidOid.into_datum(), 0i32.into_datum()],
-            )
-        }
->>>>>>> 500e3a2b
     }
 
     fn type_oid() -> u32 {
@@ -379,24 +280,20 @@
     }
 }
 
-unsafe impl SqlTranslatable for Numeric {
+unsafe impl<const PRECISION: i32, const SCALE: i32> SqlTranslatable for Numeric<PRECISION, SCALE> {
     fn argument_sql() -> Result<SqlMapping, ArgumentError> {
-        Ok(SqlMapping::literal("NUMERIC"))
-    }
+        match (PRECISION, SCALE) {
+            (0, 0) => Ok(SqlMapping::literal("NUMERIC")),
+            (p, 0) => Ok(SqlMapping::As(format!("NUMERIC({p})"))),
+            (p, s) => Ok(SqlMapping::As(format!("NUMERIC({p}, {s})"))),
+        }
+    }
+
     fn return_sql() -> Result<Returns, ReturnsError> {
-        Ok(Returns::One(SqlMapping::literal("NUMERIC")))
-    }
-}
-
-// impl<const PRECISION: i32, const SCALE: i32>
-//     SqlTranslatable
-//     for crate::datum::Numeric<PRECISION, SCALE>
-// {
-//     fn sql_type() -> String {
-//         if PRECISION == 0 && SCALE == 0 {
-//             String::from("NUMERIC")
-//         } else {
-//             format!("NUMERIC({PRECISION}, {SCALE})")
-//         }
-//     }
-// }+        match (PRECISION, SCALE) {
+            (0, 0) => Ok(Returns::One(SqlMapping::literal("NUMERIC"))),
+            (p, 0) => Ok(Returns::One(SqlMapping::As(format!("NUMERIC({p})")))),
+            (p, s) => Ok(Returns::One(SqlMapping::As(format!("NUMERIC({p}, {s})")))),
+        }
+    }
+}